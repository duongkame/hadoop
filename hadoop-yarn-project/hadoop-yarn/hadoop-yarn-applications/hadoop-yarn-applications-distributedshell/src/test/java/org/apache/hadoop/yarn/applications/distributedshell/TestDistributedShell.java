/**
 * Licensed to the Apache Software Foundation (ASF) under one
 * or more contributor license agreements.  See the NOTICE file
 * distributed with this work for additional information
 * regarding copyright ownership.  The ASF licenses this file
 * to you under the Apache License, Version 2.0 (the
 * "License"); you may not use this file except in compliance
 * with the License.  You may obtain a copy of the License at
 *
 *     http://www.apache.org/licenses/LICENSE-2.0
 *
 * Unless required by applicable law or agreed to in writing, software
 * distributed under the License is distributed on an "AS IS" BASIS,
 * WITHOUT WARRANTIES OR CONDITIONS OF ANY KIND, either express or implied.
 * See the License for the specific language governing permissions and
 * limitations under the License.
 */

package org.apache.hadoop.yarn.applications.distributedshell;

import static org.mockito.Mockito.mock;
import static org.mockito.Mockito.spy;
import static org.mockito.Mockito.when;

import java.io.BufferedReader;
import java.io.ByteArrayOutputStream;
import java.io.File;
import java.io.FileOutputStream;
import java.io.FileReader;
import java.io.IOException;
import java.io.OutputStream;
import java.io.PrintWriter;
import java.net.InetAddress;
import java.net.URI;
import java.net.URL;
import java.util.ArrayList;
import java.util.Arrays;
import java.util.List;
import java.util.concurrent.atomic.AtomicBoolean;

import com.google.common.base.Supplier;
import org.apache.commons.cli.MissingArgumentException;
import org.apache.commons.io.FileUtils;
import org.apache.hadoop.conf.Configuration;
import org.apache.hadoop.fs.CommonConfigurationKeysPublic;
import org.apache.hadoop.fs.FileContext;
import org.apache.hadoop.fs.FileStatus;
import org.apache.hadoop.fs.FileSystem;
import org.apache.hadoop.fs.Path;
import org.apache.hadoop.fs.RemoteIterator;
import org.apache.hadoop.hdfs.HdfsConfiguration;
import org.apache.hadoop.hdfs.MiniDFSCluster;
import org.apache.hadoop.net.NetUtils;
import org.apache.hadoop.net.ServerSocketUtil;
import org.apache.hadoop.security.UserGroupInformation;
import org.apache.hadoop.test.GenericTestUtils;
import org.apache.hadoop.util.JarFinder;
import org.apache.hadoop.util.Shell;
import org.apache.hadoop.yarn.api.records.ApplicationAttemptId;
import org.apache.hadoop.yarn.api.records.ApplicationAttemptReport;
import org.apache.hadoop.yarn.api.records.ApplicationId;
import org.apache.hadoop.yarn.api.records.ApplicationReport;
import org.apache.hadoop.yarn.api.records.ContainerId;
import org.apache.hadoop.yarn.api.records.ContainerReport;
import org.apache.hadoop.yarn.api.records.ContainerState;
import org.apache.hadoop.yarn.api.records.ContainerStatus;
import org.apache.hadoop.yarn.api.records.ExecutionType;
import org.apache.hadoop.yarn.api.records.FinalApplicationStatus;
import org.apache.hadoop.yarn.api.records.Resource;
import org.apache.hadoop.yarn.api.records.YarnApplicationState;
import org.apache.hadoop.yarn.api.records.timeline.TimelineDomain;
import org.apache.hadoop.yarn.api.records.timeline.TimelineEntities;
import org.apache.hadoop.yarn.api.records.timelineservice.TimelineEntity;
import org.apache.hadoop.yarn.api.records.timelineservice.TimelineEntityType;
import org.apache.hadoop.yarn.api.records.timelineservice.TimelineEvent;
import org.apache.hadoop.yarn.applications.distributedshell.ApplicationMaster.DSEvent;
import org.apache.hadoop.yarn.client.api.YarnClient;
import org.apache.hadoop.yarn.client.api.impl.DirectTimelineWriter;
import org.apache.hadoop.yarn.client.api.impl.TestTimelineClient;
import org.apache.hadoop.yarn.client.api.impl.TimelineClientImpl;
import org.apache.hadoop.yarn.client.api.impl.TimelineWriter;
import org.apache.hadoop.yarn.conf.YarnConfiguration;
import org.apache.hadoop.yarn.exceptions.ResourceNotFoundException;
import org.apache.hadoop.yarn.server.MiniYARNCluster;
import org.apache.hadoop.yarn.server.metrics.AppAttemptMetricsConstants;
import org.apache.hadoop.yarn.server.metrics.ApplicationMetricsConstants;
import org.apache.hadoop.yarn.server.metrics.ContainerMetricsConstants;
import org.apache.hadoop.yarn.server.timeline.NameValuePair;
import org.apache.hadoop.yarn.server.timeline.PluginStoreTestUtils;
import org.apache.hadoop.yarn.server.timeline.TimelineVersion;
import org.apache.hadoop.yarn.server.timeline.TimelineVersionWatcher;
import org.apache.hadoop.yarn.server.timelineservice.collector.PerNodeTimelineCollectorsAuxService;
import org.apache.hadoop.yarn.server.timelineservice.storage.FileSystemTimelineReaderImpl;
import org.apache.hadoop.yarn.server.timelineservice.storage.FileSystemTimelineWriterImpl;
import org.apache.hadoop.yarn.server.utils.BuilderUtils;
import org.apache.hadoop.yarn.util.LinuxResourceCalculatorPlugin;
import org.apache.hadoop.yarn.util.ProcfsBasedProcessTree;
import org.apache.hadoop.yarn.util.timeline.TimelineUtils;
import org.junit.After;
import org.junit.Assert;
import org.junit.Assume;
import org.junit.Before;
import org.junit.Rule;
import org.junit.Test;
import org.junit.rules.TemporaryFolder;
import org.junit.rules.Timeout;
import org.slf4j.Logger;
import org.slf4j.LoggerFactory;

public class TestDistributedShell {

  private static final Logger LOG =
      LoggerFactory.getLogger(TestDistributedShell.class);

  protected MiniYARNCluster yarnCluster = null;
  protected MiniDFSCluster hdfsCluster = null;
  private FileSystem fs = null;
  private TimelineWriter spyTimelineWriter;
  protected YarnConfiguration conf = null;
  // location of the filesystem timeline writer for timeline service v.2
  private String timelineV2StorageDir = null;
  private static final int NUM_NMS = 1;
  private static final float DEFAULT_TIMELINE_VERSION = 1.0f;
  private static final String TIMELINE_AUX_SERVICE_NAME = "timeline_collector";
  private static final int MIN_ALLOCATION_MB = 128;

  protected final static String APPMASTER_JAR =
      JarFinder.getJar(ApplicationMaster.class);

  @Rule
  public TimelineVersionWatcher timelineVersionWatcher
      = new TimelineVersionWatcher();
  @Rule
  public Timeout globalTimeout = new Timeout(90000);
  @Rule
  public TemporaryFolder tmpFolder = new TemporaryFolder();

  @Before
  public void setup() throws Exception {
    setupInternal(NUM_NMS, timelineVersionWatcher.getTimelineVersion());
  }

  protected void setupInternal(int numNodeManager) throws Exception {
    setupInternal(numNodeManager, DEFAULT_TIMELINE_VERSION);
  }

  private void setupInternal(int numNodeManager, float timelineVersion)
      throws Exception {
    LOG.info("Starting up YARN cluster");

    conf = new YarnConfiguration();
    conf.setInt(YarnConfiguration.RM_SCHEDULER_MINIMUM_ALLOCATION_MB,
        MIN_ALLOCATION_MB);
    // reduce the teardown waiting time
    conf.setLong(YarnConfiguration.DISPATCHER_DRAIN_EVENTS_TIMEOUT, 1000);
    conf.set("yarn.log.dir", "target");
    conf.setBoolean(YarnConfiguration.TIMELINE_SERVICE_ENABLED, true);
    // mark if we need to launch the v1 timeline server
    // disable aux-service based timeline aggregators
    conf.set(YarnConfiguration.NM_AUX_SERVICES, "");
    conf.setBoolean(YarnConfiguration.SYSTEM_METRICS_PUBLISHER_ENABLED, true);

    conf.set(YarnConfiguration.NM_VMEM_PMEM_RATIO, "8");
    conf.setBoolean(YarnConfiguration.NODE_LABELS_ENABLED, true);
    conf.set("mapreduce.jobhistory.address",
        "0.0.0.0:" + ServerSocketUtil.getPort(10021, 10));
    // Enable ContainersMonitorImpl
    conf.set(YarnConfiguration.NM_CONTAINER_MON_RESOURCE_CALCULATOR,
        LinuxResourceCalculatorPlugin.class.getName());
    conf.set(YarnConfiguration.NM_CONTAINER_MON_PROCESS_TREE,
        ProcfsBasedProcessTree.class.getName());
    conf.setBoolean(YarnConfiguration.NM_PMEM_CHECK_ENABLED, true);
    conf.setBoolean(YarnConfiguration.NM_VMEM_CHECK_ENABLED, true);
    conf.setBoolean(
        YarnConfiguration.YARN_MINICLUSTER_CONTROL_RESOURCE_MONITORING,
        true);
    conf.setBoolean(YarnConfiguration.RM_SYSTEM_METRICS_PUBLISHER_ENABLED,
          true);
    conf.setBoolean(
        YarnConfiguration.OPPORTUNISTIC_CONTAINER_ALLOCATION_ENABLED, true);
    conf.set(YarnConfiguration.RM_PLACEMENT_CONSTRAINTS_HANDLER,
        YarnConfiguration.PROCESSOR_RM_PLACEMENT_CONSTRAINTS_HANDLER);
    // ATS version specific settings
    if (timelineVersion == 1.0f) {
      conf.setFloat(YarnConfiguration.TIMELINE_SERVICE_VERSION, 1.0f);
      conf.set(CommonConfigurationKeysPublic.FS_DEFAULT_NAME_KEY,
          CommonConfigurationKeysPublic.FS_DEFAULT_NAME_DEFAULT);
    } else if (timelineVersion == 1.5f) {
      if (hdfsCluster == null) {
        HdfsConfiguration hdfsConfig = new HdfsConfiguration();
        hdfsCluster = new MiniDFSCluster.Builder(hdfsConfig)
            .numDataNodes(1).build();
      }
      fs = hdfsCluster.getFileSystem();
      PluginStoreTestUtils.prepareFileSystemForPluginStore(fs);
      PluginStoreTestUtils.prepareConfiguration(conf, hdfsCluster);
      conf.set(YarnConfiguration.TIMELINE_SERVICE_ENTITY_GROUP_PLUGIN_CLASSES,
          DistributedShellTimelinePlugin.class.getName());
    } else if (timelineVersion == 2.0f) {
      // set version to 2
      conf.setFloat(YarnConfiguration.TIMELINE_SERVICE_VERSION, 2.0f);
      // disable v1 timeline server since we no longer have a server here
      // enable aux-service based timeline aggregators
      conf.set(YarnConfiguration.NM_AUX_SERVICES, TIMELINE_AUX_SERVICE_NAME);
      conf.set(YarnConfiguration.NM_AUX_SERVICES + "." +
          TIMELINE_AUX_SERVICE_NAME + ".class",
          PerNodeTimelineCollectorsAuxService.class.getName());
      conf.setClass(YarnConfiguration.TIMELINE_SERVICE_WRITER_CLASS,
          FileSystemTimelineWriterImpl.class,
          org.apache.hadoop.yarn.server.timelineservice.storage.
              TimelineWriter.class);
      timelineV2StorageDir = tmpFolder.newFolder().getAbsolutePath();
      // set the file system timeline writer storage directory
      conf.set(FileSystemTimelineWriterImpl.TIMELINE_SERVICE_STORAGE_DIR_ROOT,
          timelineV2StorageDir);
    } else {
      Assert.fail("Wrong timeline version number: " + timelineVersion);
    }

    if (yarnCluster == null) {
      yarnCluster =
          new MiniYARNCluster(TestDistributedShell.class.getSimpleName(), 1,
              numNodeManager, 1, 1);
      yarnCluster.init(conf);

      yarnCluster.start();

      conf.set(
          YarnConfiguration.TIMELINE_SERVICE_WEBAPP_ADDRESS,
          MiniYARNCluster.getHostname() + ":"
              + yarnCluster.getApplicationHistoryServer().getPort());

      waitForNMsToRegister();

      URL url = Thread.currentThread().getContextClassLoader().getResource("yarn-site.xml");
      if (url == null) {
        throw new RuntimeException("Could not find 'yarn-site.xml' dummy file in classpath");
      }
      Configuration yarnClusterConfig = yarnCluster.getConfig();
      yarnClusterConfig.set(YarnConfiguration.YARN_APPLICATION_CLASSPATH,
          new File(url.getPath()).getParent());
      //write the document to a buffer (not directly to the file, as that
      //can cause the file being written to get read -which will then fail.
      ByteArrayOutputStream bytesOut = new ByteArrayOutputStream();
      yarnClusterConfig.writeXml(bytesOut);
      bytesOut.close();
      //write the bytes to the file in the classpath
      OutputStream os = new FileOutputStream(new File(url.getPath()));
      os.write(bytesOut.toByteArray());
      os.close();
    }
    FileContext fsContext = FileContext.getLocalFSFileContext();
    fsContext
        .delete(
            new Path(conf.get(YarnConfiguration.TIMELINE_SERVICE_LEVELDB_PATH)),
            true);
    try {
      Thread.sleep(2000);
    } catch (InterruptedException e) {
      LOG.info("setup thread sleep interrupted. message=" + e.getMessage());
    }
  }

  @After
  public void tearDown() throws IOException {
    if (yarnCluster != null) {
      try {
        yarnCluster.stop();
      } finally {
        yarnCluster = null;
      }
    }
    if (hdfsCluster != null) {
      try {
        hdfsCluster.shutdown();
      } finally {
        hdfsCluster = null;
      }
    }
    FileContext fsContext = FileContext.getLocalFSFileContext();
    fsContext
        .delete(
            new Path(conf.get(YarnConfiguration.TIMELINE_SERVICE_LEVELDB_PATH)),
            true);
  }

  @Test
  public void testDSShellWithDomain() throws Exception {
    testDSShell(true);
  }

  @Test
  public void testDSShellWithoutDomain() throws Exception {
    testDSShell(false);
  }

  @Test
  @TimelineVersion(1.5f)
  public void testDSShellWithoutDomainV1_5() throws Exception {
    testDSShell(false);
  }

  @Test
  @TimelineVersion(1.5f)
  public void testDSShellWithDomainV1_5() throws Exception {
    testDSShell(true);
  }

  @Test
  @TimelineVersion(2.0f)
  public void testDSShellWithoutDomainV2() throws Exception {
    testDSShell(false);
  }

  public void testDSShell(boolean haveDomain) throws Exception {
    testDSShell(haveDomain, true);
  }

  @Test
  @TimelineVersion(2.0f)
  public void testDSShellWithoutDomainV2DefaultFlow() throws Exception {
    testDSShell(false, true);
  }

  @Test
  @TimelineVersion(2.0f)
  public void testDSShellWithoutDomainV2CustomizedFlow() throws Exception {
    testDSShell(false, false);
  }

  public void testDSShell(boolean haveDomain, boolean defaultFlow)
      throws Exception {
    String[] args = {
        "--jar",
        APPMASTER_JAR,
        "--num_containers",
        "2",
        "--shell_command",
        Shell.WINDOWS ? "dir" : "ls",
        "--master_memory",
        "512",
        "--master_vcores",
        "2",
        "--container_memory",
        "128",
        "--container_vcores",
        "1"
    };
    if (haveDomain) {
      String[] domainArgs = {
          "--domain",
          "TEST_DOMAIN",
          "--view_acls",
          "reader_user reader_group",
          "--modify_acls",
          "writer_user writer_group",
          "--create"
      };
      args = mergeArgs(args, domainArgs);
    }
    boolean isTestingTimelineV2 = false;
    if (timelineVersionWatcher.getTimelineVersion() == 2.0f) {
      isTestingTimelineV2 = true;
      if (!defaultFlow) {
        String[] flowArgs = {
            "--flow_name",
            "test_flow_name",
            "--flow_version",
            "test_flow_version",
            "--flow_run_id",
            "12345678"
        };
        args = mergeArgs(args, flowArgs);
      }
      LOG.info("Setup: Using timeline v2!");
    }

    LOG.info("Initializing DS Client");
    final Client client = new Client(new Configuration(yarnCluster.getConfig()));
    boolean initSuccess = client.init(args);
    Assert.assertTrue(initSuccess);
    LOG.info("Running DS Client");
    final AtomicBoolean result = new AtomicBoolean(false);
    Thread t = new Thread() {
      public void run() {
        try {
          result.set(client.run());
        } catch (Exception e) {
          throw new RuntimeException(e);
        }
      }
    };
    t.start();

    YarnClient yarnClient = YarnClient.createYarnClient();
    yarnClient.init(new Configuration(yarnCluster.getConfig()));
    yarnClient.start();
    String hostName = NetUtils.getHostname();

    boolean verified = false;
    String errorMessage = "";
    ApplicationId appId = null;
    ApplicationReport appReport = null;
    while(!verified) {
      List<ApplicationReport> apps = yarnClient.getApplications();
      if (apps.size() == 0 ) {
        Thread.sleep(10);
        continue;
      }
      appReport = apps.get(0);
      appId = appReport.getApplicationId();
      if(appReport.getHost().equals("N/A")) {
        Thread.sleep(10);
        continue;
      }
      errorMessage =
          "Expected host name to start with '" + hostName + "', was '"
              + appReport.getHost() + "'. Expected rpc port to be '-1', was '"
              + appReport.getRpcPort() + "'.";
      if (checkHostname(appReport.getHost()) && appReport.getRpcPort() == -1) {
        verified = true;
      }

      if (appReport.getYarnApplicationState() == YarnApplicationState.FINISHED
          && appReport.getFinalApplicationStatus() !=
              FinalApplicationStatus.UNDEFINED) {
        break;
      }
    }
    Assert.assertTrue(errorMessage, verified);
    t.join();
    LOG.info("Client run completed for testDSShell. Result=" + result);
    Assert.assertTrue(result.get());

    if (timelineVersionWatcher.getTimelineVersion() == 1.5f) {
      long scanInterval = conf.getLong(
          YarnConfiguration.TIMELINE_SERVICE_ENTITYGROUP_FS_STORE_SCAN_INTERVAL_SECONDS,
          YarnConfiguration.TIMELINE_SERVICE_ENTITYGROUP_FS_STORE_SCAN_INTERVAL_SECONDS_DEFAULT
      );
      Path doneDir = new Path(
          YarnConfiguration.TIMELINE_SERVICE_ENTITYGROUP_FS_STORE_DONE_DIR_DEFAULT
      );
      // Wait till the data is moved to done dir, or timeout and fail
      while (true) {
        RemoteIterator<FileStatus> iterApps = fs.listStatusIterator(doneDir);
        if (iterApps.hasNext()) {
          break;
        }
        Thread.sleep(scanInterval * 2);
      }
    }

    TimelineDomain domain = null;
    if (!isTestingTimelineV2) {
      checkTimelineV1(haveDomain);
    } else {
      checkTimelineV2(haveDomain, appId, defaultFlow, appReport);
    }
  }

  private void checkTimelineV1(boolean haveDomain) throws Exception {
    TimelineDomain domain = null;
    if (haveDomain) {
      domain = yarnCluster.getApplicationHistoryServer()
          .getTimelineStore().getDomain("TEST_DOMAIN");
      Assert.assertNotNull(domain);
      Assert.assertEquals("reader_user reader_group", domain.getReaders());
      Assert.assertEquals("writer_user writer_group", domain.getWriters());
    }
    TimelineEntities entitiesAttempts = yarnCluster
        .getApplicationHistoryServer()
        .getTimelineStore()
        .getEntities(ApplicationMaster.DSEntity.DS_APP_ATTEMPT.toString(),
            null, null, null, null, null, null, null, null, null);
    Assert.assertNotNull(entitiesAttempts);
    Assert.assertEquals(1, entitiesAttempts.getEntities().size());
    Assert.assertEquals(2, entitiesAttempts.getEntities().get(0).getEvents()
        .size());
    Assert.assertEquals(entitiesAttempts.getEntities().get(0).getEntityType()
        .toString(), ApplicationMaster.DSEntity.DS_APP_ATTEMPT.toString());
    if (haveDomain) {
      Assert.assertEquals(domain.getId(),
          entitiesAttempts.getEntities().get(0).getDomainId());
    } else {
      Assert.assertEquals("DEFAULT",
          entitiesAttempts.getEntities().get(0).getDomainId());
    }
    String currAttemptEntityId
        = entitiesAttempts.getEntities().get(0).getEntityId();
    ApplicationAttemptId attemptId = ApplicationAttemptId.fromString(
        currAttemptEntityId);
    NameValuePair primaryFilter = new NameValuePair(
        ApplicationMaster.APPID_TIMELINE_FILTER_NAME,
        attemptId.getApplicationId().toString());
    TimelineEntities entities = yarnCluster
        .getApplicationHistoryServer()
        .getTimelineStore()
        .getEntities(ApplicationMaster.DSEntity.DS_CONTAINER.toString(), null,
            null, null, null, null, primaryFilter, null, null, null);
    Assert.assertNotNull(entities);
    Assert.assertEquals(2, entities.getEntities().size());
    Assert.assertEquals(entities.getEntities().get(0).getEntityType()
        .toString(), ApplicationMaster.DSEntity.DS_CONTAINER.toString());

    String entityId = entities.getEntities().get(0).getEntityId();
    org.apache.hadoop.yarn.api.records.timeline.TimelineEntity entity =
        yarnCluster.getApplicationHistoryServer().getTimelineStore()
            .getEntity(entityId,
                ApplicationMaster.DSEntity.DS_CONTAINER.toString(), null);
    Assert.assertNotNull(entity);
    Assert.assertEquals(entityId, entity.getEntityId());

    if (haveDomain) {
      Assert.assertEquals(domain.getId(),
          entities.getEntities().get(0).getDomainId());
    } else {
      Assert.assertEquals("DEFAULT",
          entities.getEntities().get(0).getDomainId());
    }
  }

  private void checkTimelineV2(boolean haveDomain, ApplicationId appId,
      boolean defaultFlow, ApplicationReport appReport) throws Exception {
    LOG.info("Started checkTimelineV2 ");
    // For PoC check using the file-based timeline writer (YARN-3264)
    String tmpRoot = timelineV2StorageDir + File.separator + "entities" +
        File.separator;

    File tmpRootFolder = new File(tmpRoot);
    try {
      Assert.assertTrue(tmpRootFolder.isDirectory());
      String basePath = tmpRoot +
          YarnConfiguration.DEFAULT_RM_CLUSTER_ID + File.separator +
          UserGroupInformation.getCurrentUser().getShortUserName() +
          (defaultFlow ?
              File.separator + appReport.getName() + File.separator +
                  TimelineUtils.DEFAULT_FLOW_VERSION + File.separator +
                  appReport.getStartTime() + File.separator :
              File.separator + "test_flow_name" + File.separator +
                  "test_flow_version" + File.separator + "12345678" +
                  File.separator) +
          appId.toString();
      LOG.info("basePath: " + basePath);
      // for this test, we expect DS_APP_ATTEMPT AND DS_CONTAINER dirs

      // Verify DS_APP_ATTEMPT entities posted by the client
      // there will be at least one attempt, look for that file
      String appTimestampFileName =
          "appattempt_" + appId.getClusterTimestamp() + "_000" + appId.getId()
              + "_000001"
              + FileSystemTimelineWriterImpl.TIMELINE_SERVICE_STORAGE_EXTENSION;
      File dsAppAttemptEntityFile = verifyEntityTypeFileExists(basePath,
          "DS_APP_ATTEMPT", appTimestampFileName);
      // Check if required events are published and same idprefix is sent for
      // on each publish.
      verifyEntityForTimelineV2(dsAppAttemptEntityFile,
          DSEvent.DS_APP_ATTEMPT_START.toString(), 1, 1, 0, true);
      // to avoid race condition of testcase, atleast check 40 times with sleep
      // of 50ms
      verifyEntityForTimelineV2(dsAppAttemptEntityFile,
          DSEvent.DS_APP_ATTEMPT_END.toString(), 1, 40, 50, true);

      // Verify DS_CONTAINER entities posted by the client.
      String containerTimestampFileName =
          "container_" + appId.getClusterTimestamp() + "_000" + appId.getId()
              + "_01_000002.thist";
      File dsContainerEntityFile = verifyEntityTypeFileExists(basePath,
          "DS_CONTAINER", containerTimestampFileName);
      // Check if required events are published and same idprefix is sent for
      // on each publish.
      verifyEntityForTimelineV2(dsContainerEntityFile,
          DSEvent.DS_CONTAINER_START.toString(), 1, 1, 0, true);
      // to avoid race condition of testcase, atleast check 40 times with sleep
      // of 50ms
      verifyEntityForTimelineV2(dsContainerEntityFile,
          DSEvent.DS_CONTAINER_END.toString(), 1, 40, 50, true);

      // Verify NM posting container metrics info.
      String containerMetricsTimestampFileName =
          "container_" + appId.getClusterTimestamp() + "_000" + appId.getId()
              + "_01_000001"
              + FileSystemTimelineWriterImpl.TIMELINE_SERVICE_STORAGE_EXTENSION;
      File containerEntityFile = verifyEntityTypeFileExists(basePath,
          TimelineEntityType.YARN_CONTAINER.toString(),
          containerMetricsTimestampFileName);
      verifyEntityForTimelineV2(containerEntityFile,
          ContainerMetricsConstants.CREATED_EVENT_TYPE, 1, 1, 0, true);

      // to avoid race condition of testcase, atleast check 40 times with sleep
      // of 50ms
      verifyEntityForTimelineV2(containerEntityFile,
          ContainerMetricsConstants.FINISHED_EVENT_TYPE, 1, 40, 50, true);

      // Verify RM posting Application life cycle Events are getting published
      String appMetricsTimestampFileName =
          "application_" + appId.getClusterTimestamp() + "_000" + appId.getId()
              + FileSystemTimelineWriterImpl.TIMELINE_SERVICE_STORAGE_EXTENSION;
      File appEntityFile =
          verifyEntityTypeFileExists(basePath,
              TimelineEntityType.YARN_APPLICATION.toString(),
              appMetricsTimestampFileName);
      // No need to check idprefix for app.
      verifyEntityForTimelineV2(appEntityFile,
          ApplicationMetricsConstants.CREATED_EVENT_TYPE, 1, 1, 0, false);

      // to avoid race condition of testcase, atleast check 40 times with sleep
      // of 50ms
      verifyEntityForTimelineV2(appEntityFile,
          ApplicationMetricsConstants.FINISHED_EVENT_TYPE, 1, 40, 50, false);

      // Verify RM posting AppAttempt life cycle Events are getting published
      String appAttemptMetricsTimestampFileName =
          "appattempt_" + appId.getClusterTimestamp() + "_000" + appId.getId()
              + "_000001"
              + FileSystemTimelineWriterImpl.TIMELINE_SERVICE_STORAGE_EXTENSION;
      File appAttemptEntityFile =
          verifyEntityTypeFileExists(basePath,
              TimelineEntityType.YARN_APPLICATION_ATTEMPT.toString(),
              appAttemptMetricsTimestampFileName);
      verifyEntityForTimelineV2(appAttemptEntityFile,
          AppAttemptMetricsConstants.REGISTERED_EVENT_TYPE, 1, 1, 0, true);
      verifyEntityForTimelineV2(appAttemptEntityFile,
          AppAttemptMetricsConstants.FINISHED_EVENT_TYPE, 1, 1, 0, true);
    } finally {
      FileUtils.deleteDirectory(tmpRootFolder.getParentFile());
    }
  }

  private File verifyEntityTypeFileExists(String basePath, String entityType,
      String entityfileName) {
    String outputDirPathForEntity =
        basePath + File.separator + entityType + File.separator;
    LOG.info(outputDirPathForEntity);
    File outputDirForEntity = new File(outputDirPathForEntity);
    Assert.assertTrue(outputDirForEntity.isDirectory());

    String entityFilePath = outputDirPathForEntity + entityfileName;

    File entityFile = new File(entityFilePath);
    Assert.assertTrue(entityFile.exists());
    return entityFile;
  }

  /**
   * Checks the events and idprefix published for an entity.
   *
   * @param entityFile Entity file.
   * @param expectedEvent Expected event Id.
   * @param numOfExpectedEvent Number of expected occurences of expected event
   *     id.
   * @param checkTimes Number of times to check.
   * @param sleepTime Sleep time for each iteration.
   * @param checkIdPrefix Whether to check idprefix.
   * @throws IOException if entity file reading fails.
   * @throws InterruptedException if sleep is interrupted.
   */
  private void verifyEntityForTimelineV2(File entityFile, String expectedEvent,
      long numOfExpectedEvent, int checkTimes, long sleepTime,
      boolean checkIdPrefix) throws IOException, InterruptedException {
    long actualCount = 0;
    for (int i = 0; i < checkTimes; i++) {
      BufferedReader reader = null;
      String strLine = null;
      actualCount = 0;
      try {
        reader = new BufferedReader(new FileReader(entityFile));
        long idPrefix = -1;
        while ((strLine = reader.readLine()) != null) {
          String entityLine = strLine.trim();
          if (entityLine.isEmpty()) {
            continue;
          }
          if (entityLine.contains(expectedEvent)) {
            actualCount++;
          }
          if (expectedEvent.equals(DSEvent.DS_CONTAINER_END.toString()) &&
              entityLine.contains(expectedEvent)) {
            TimelineEntity entity = FileSystemTimelineReaderImpl.
                getTimelineRecordFromJSON(entityLine, TimelineEntity.class);
            TimelineEvent event = entity.getEvents().pollFirst();
            Assert.assertNotNull(event);
            Assert.assertTrue("diagnostics",
                event.getInfo().containsKey(ApplicationMaster.DIAGNOSTICS));
          }
          if (checkIdPrefix) {
            TimelineEntity entity = FileSystemTimelineReaderImpl.
                getTimelineRecordFromJSON(entityLine, TimelineEntity.class);
            Assert.assertTrue("Entity ID prefix expected to be > 0",
                entity.getIdPrefix() > 0);
            if (idPrefix == -1) {
              idPrefix = entity.getIdPrefix();
            } else {
              Assert.assertEquals("Entity ID prefix should be same across " +
                  "each publish of same entity",
                      idPrefix, entity.getIdPrefix());
            }
          }
        }
      } finally {
        reader.close();
      }
      if (numOfExpectedEvent == actualCount) {
        break;
      }
      if (sleepTime > 0 && i < checkTimes - 1) {
        Thread.sleep(sleepTime);
      }
    }
    Assert.assertEquals("Unexpected number of " +  expectedEvent +
        " event published.", numOfExpectedEvent, actualCount);
  }

  /**
   * Utility function to merge two String arrays to form a new String array for
   * our argumemts.
   *
   * @param args
   * @param newArgs
   * @return a String array consists of {args, newArgs}
   */
  private String[] mergeArgs(String[] args, String[] newArgs) {
    List<String> argsList = new ArrayList<String>(Arrays.asList(args));
    argsList.addAll(Arrays.asList(newArgs));
    return argsList.toArray(new String[argsList.size()]);
  }

  /*
   * NetUtils.getHostname() returns a string in the form "hostname/ip".
   * Sometimes the hostname we get is the FQDN and sometimes the short name. In
   * addition, on machines with multiple network interfaces, it runs any one of
   * the ips. The function below compares the returns values for
   * NetUtils.getHostname() accounting for the conditions mentioned.
   */
  private boolean checkHostname(String appHostname) throws Exception {

    String hostname = NetUtils.getHostname();
    if (hostname.equals(appHostname)) {
      return true;
    }

    Assert.assertTrue("Unknown format for hostname " + appHostname,
      appHostname.contains("/"));
    Assert.assertTrue("Unknown format for hostname " + hostname,
      hostname.contains("/"));

    String[] appHostnameParts = appHostname.split("/");
    String[] hostnameParts = hostname.split("/");

    return (compareFQDNs(appHostnameParts[0], hostnameParts[0]) && checkIPs(
      hostnameParts[0], hostnameParts[1], appHostnameParts[1]));
  }

  private boolean compareFQDNs(String appHostname, String hostname)
      throws Exception {
    if (appHostname.equals(hostname)) {
      return true;
    }
    String appFQDN = InetAddress.getByName(appHostname).getCanonicalHostName();
    String localFQDN = InetAddress.getByName(hostname).getCanonicalHostName();
    return appFQDN.equals(localFQDN);
  }

  private boolean checkIPs(String hostname, String localIP, String appIP)
      throws Exception {

    if (localIP.equals(appIP)) {
      return true;
    }
    boolean appIPCheck = false;
    boolean localIPCheck = false;
    InetAddress[] addresses = InetAddress.getAllByName(hostname);
    for (InetAddress ia : addresses) {
      if (ia.getHostAddress().equals(appIP)) {
        appIPCheck = true;
        continue;
      }
      if (ia.getHostAddress().equals(localIP)) {
        localIPCheck = true;
      }
    }
    return (appIPCheck && localIPCheck);

  }

<<<<<<< HEAD
  private String getSleepCommand(int sec) {
=======
  protected String getSleepCommand(int sec) {
>>>>>>> acaaea94
    // Windows doesn't have a sleep command, ping -n does the trick
    return Shell.WINDOWS ? "ping -n " + (sec + 1) + " 127.0.0.1 >nul"
        : "sleep " + sec;
  }

  @Test
  public void testDSRestartWithPreviousRunningContainers() throws Exception {
    String[] args = {
        "--jar",
        APPMASTER_JAR,
        "--num_containers",
        "1",
        "--shell_command",
        getSleepCommand(8),
        "--master_memory",
        "512",
        "--container_memory",
        "128",
        "--keep_containers_across_application_attempts"
      };

      LOG.info("Initializing DS Client");
      Client client = new Client(TestDSFailedAppMaster.class.getName(),
        new Configuration(yarnCluster.getConfig()));

      client.init(args);
      LOG.info("Running DS Client");
      boolean result = client.run();

      LOG.info("Client run completed. Result=" + result);
      // application should succeed
      Assert.assertTrue(result);
    }

  /*
   * The sleeping period in TestDSSleepingAppMaster is set as 5 seconds.
   * Set attempt_failures_validity_interval as 2.5 seconds. It will check
   * how many attempt failures for previous 2.5 seconds.
   * The application is expected to be successful.
   */
  @Test
  public void testDSAttemptFailuresValidityIntervalSucess() throws Exception {
    String[] args = {
        "--jar",
        APPMASTER_JAR,
        "--num_containers",
        "1",
        "--shell_command",
        getSleepCommand(8),
        "--master_memory",
        "512",
        "--container_memory",
        "128",
        "--attempt_failures_validity_interval",
        "2500"
      };

      LOG.info("Initializing DS Client");
      Configuration conf = yarnCluster.getConfig();
      conf.setInt(YarnConfiguration.RM_AM_MAX_ATTEMPTS, 2);
      Client client = new Client(TestDSSleepingAppMaster.class.getName(),
        new Configuration(conf));

      client.init(args);
      LOG.info("Running DS Client");
      boolean result = client.run();

      LOG.info("Client run completed. Result=" + result);
      // application should succeed
      Assert.assertTrue(result);
    }

  /*
   * The sleeping period in TestDSSleepingAppMaster is set as 5 seconds.
   * Set attempt_failures_validity_interval as 15 seconds. It will check
   * how many attempt failure for previous 15 seconds.
   * The application is expected to be fail.
   */
  @Test
  public void testDSAttemptFailuresValidityIntervalFailed() throws Exception {
    String[] args = {
        "--jar",
        APPMASTER_JAR,
        "--num_containers",
        "1",
        "--shell_command",
        getSleepCommand(8),
        "--master_memory",
        "512",
        "--container_memory",
        "128",
        "--attempt_failures_validity_interval",
        "15000"
      };

      LOG.info("Initializing DS Client");
      Configuration conf = yarnCluster.getConfig();
      conf.setInt(YarnConfiguration.RM_AM_MAX_ATTEMPTS, 2);
      Client client = new Client(TestDSSleepingAppMaster.class.getName(),
        new Configuration(conf));

      client.init(args);
      LOG.info("Running DS Client");
      boolean result = client.run();

      LOG.info("Client run completed. Result=" + result);
      // application should be failed
      Assert.assertFalse(result);
    }

  @Test
  public void testDSShellWithCustomLogPropertyFile() throws Exception {
    final File basedir =
        new File("target", TestDistributedShell.class.getName());
    final File tmpDir = new File(basedir, "tmpDir");
    tmpDir.mkdirs();
    final File customLogProperty = new File(tmpDir, "custom_log4j.properties");
    if (customLogProperty.exists()) {
      customLogProperty.delete();
    }
    if(!customLogProperty.createNewFile()) {
      Assert.fail("Can not create custom log4j property file.");
    }
    PrintWriter fileWriter = new PrintWriter(customLogProperty);
    // set the output to DEBUG level
    fileWriter.write("log4j.rootLogger=debug,stdout");
    fileWriter.close();
    String[] args = {
        "--jar",
        APPMASTER_JAR,
        "--num_containers",
        "3",
        "--shell_command",
        "echo",
        "--shell_args",
        "HADOOP",
        "--log_properties",
        customLogProperty.getAbsolutePath(),
        "--master_memory",
        "512",
        "--master_vcores",
        "2",
        "--container_memory",
        "128",
        "--container_vcores",
        "1"
    };

    //Before run the DS, the default the log level is INFO
    final Logger LOG_Client =
        LoggerFactory.getLogger(Client.class);
    Assert.assertTrue(LOG_Client.isInfoEnabled());
    Assert.assertFalse(LOG_Client.isDebugEnabled());
    final Logger LOG_AM = LoggerFactory.getLogger(ApplicationMaster.class);
    Assert.assertTrue(LOG_AM.isInfoEnabled());
    Assert.assertFalse(LOG_AM.isDebugEnabled());

    LOG.info("Initializing DS Client");
    final Client client =
        new Client(new Configuration(yarnCluster.getConfig()));
    boolean initSuccess = client.init(args);
    Assert.assertTrue(initSuccess);
    LOG.info("Running DS Client");
    boolean result = client.run();
    LOG.info("Client run completed. Result=" + result);
    Assert.assertTrue(verifyContainerLog(3, null, true, "DEBUG") > 10);
    //After DS is finished, the log level should be DEBUG
    Assert.assertTrue(LOG_Client.isInfoEnabled());
    Assert.assertTrue(LOG_Client.isDebugEnabled());
    Assert.assertTrue(LOG_AM.isInfoEnabled());
    Assert.assertTrue(LOG_AM.isDebugEnabled());
  }

  public void testDSShellWithCommands() throws Exception {

    String[] args = {
        "--jar",
        APPMASTER_JAR,
        "--num_containers",
        "2",
        "--shell_command",
        "\"echo output_ignored;echo output_expected\"",
        "--master_memory",
        "512",
        "--master_vcores",
        "2",
        "--container_memory",
        "128",
        "--container_vcores",
        "1"
    };

    LOG.info("Initializing DS Client");
    final Client client =
        new Client(new Configuration(yarnCluster.getConfig()));
    boolean initSuccess = client.init(args);
    Assert.assertTrue(initSuccess);
    LOG.info("Running DS Client");
    boolean result = client.run();
    LOG.info("Client run completed. Result=" + result);
    List<String> expectedContent = new ArrayList<String>();
    expectedContent.add("output_expected");
    verifyContainerLog(2, expectedContent, false, "");
  }

  @Test
  public void testDSShellWithMultipleArgs() throws Exception {
    String[] args = {
        "--jar",
        APPMASTER_JAR,
        "--num_containers",
        "4",
        "--shell_command",
        "echo",
        "--shell_args",
        "HADOOP YARN MAPREDUCE HDFS",
        "--master_memory",
        "512",
        "--master_vcores",
        "2",
        "--container_memory",
        "128",
        "--container_vcores",
        "1"
    };

    LOG.info("Initializing DS Client");
    final Client client =
        new Client(new Configuration(yarnCluster.getConfig()));
    boolean initSuccess = client.init(args);
    Assert.assertTrue(initSuccess);
    LOG.info("Running DS Client");
    boolean result = client.run();
    LOG.info("Client run completed. Result=" + result);
    List<String> expectedContent = new ArrayList<String>();
    expectedContent.add("HADOOP YARN MAPREDUCE HDFS");
    verifyContainerLog(4, expectedContent, false, "");
  }

  @Test
  public void testDSShellWithShellScript() throws Exception {
    final File basedir =
        new File("target", TestDistributedShell.class.getName());
    final File tmpDir = new File(basedir, "tmpDir");
    tmpDir.mkdirs();
    final File customShellScript = new File(tmpDir, "custom_script.sh");
    if (customShellScript.exists()) {
      customShellScript.delete();
    }
    if (!customShellScript.createNewFile()) {
      Assert.fail("Can not create custom shell script file.");
    }
    PrintWriter fileWriter = new PrintWriter(customShellScript);
    // set the output to DEBUG level
    fileWriter.write("echo testDSShellWithShellScript");
    fileWriter.close();
    System.out.println(customShellScript.getAbsolutePath());
    String[] args = {
        "--jar",
        APPMASTER_JAR,
        "--num_containers",
        "1",
        "--shell_script",
        customShellScript.getAbsolutePath(),
        "--master_memory",
        "512",
        "--master_vcores",
        "2",
        "--container_memory",
        "128",
        "--container_vcores",
        "1"
    };

    LOG.info("Initializing DS Client");
    final Client client =
        new Client(new Configuration(yarnCluster.getConfig()));
    boolean initSuccess = client.init(args);
    Assert.assertTrue(initSuccess);
    LOG.info("Running DS Client");
    boolean result = client.run();
    LOG.info("Client run completed. Result=" + result);
    List<String> expectedContent = new ArrayList<String>();
    expectedContent.add("testDSShellWithShellScript");
    verifyContainerLog(1, expectedContent, false, "");
  }

  @Test
  public void testDSShellWithInvalidArgs() throws Exception {
    Client client = new Client(new Configuration(yarnCluster.getConfig()));

    LOG.info("Initializing DS Client with no args");
    try {
      client.init(new String[]{});
      Assert.fail("Exception is expected");
    } catch (IllegalArgumentException e) {
      Assert.assertTrue("The throw exception is not expected",
          e.getMessage().contains("No args"));
    }

    LOG.info("Initializing DS Client with no jar file");
    try {
      String[] args = {
          "--num_containers",
          "2",
          "--shell_command",
          Shell.WINDOWS ? "dir" : "ls",
          "--master_memory",
          "512",
          "--container_memory",
          "128"
      };
      client.init(args);
      Assert.fail("Exception is expected");
    } catch (IllegalArgumentException e) {
      Assert.assertTrue("The throw exception is not expected",
          e.getMessage().contains("No jar"));
    }

    LOG.info("Initializing DS Client with no shell command");
    try {
      String[] args = {
          "--jar",
          APPMASTER_JAR,
          "--num_containers",
          "2",
          "--master_memory",
          "512",
          "--container_memory",
          "128"
      };
      client.init(args);
      Assert.fail("Exception is expected");
    } catch (IllegalArgumentException e) {
      Assert.assertTrue("The throw exception is not expected",
          e.getMessage().contains("No shell command"));
    }

    LOG.info("Initializing DS Client with invalid no. of containers");
    try {
      String[] args = {
          "--jar",
          APPMASTER_JAR,
          "--num_containers",
          "-1",
          "--shell_command",
          Shell.WINDOWS ? "dir" : "ls",
          "--master_memory",
          "512",
          "--container_memory",
          "128"
      };
      client.init(args);
      Assert.fail("Exception is expected");
    } catch (IllegalArgumentException e) {
      Assert.assertTrue("The throw exception is not expected",
          e.getMessage().contains("Invalid no. of containers"));
    }

    LOG.info("Initializing DS Client with invalid no. of vcores");
    try {
      String[] args = {
          "--jar",
          APPMASTER_JAR,
          "--num_containers",
          "2",
          "--shell_command",
          Shell.WINDOWS ? "dir" : "ls",
          "--master_memory",
          "512",
          "--master_vcores",
          "-2",
          "--container_memory",
          "128",
          "--container_vcores",
          "1"
      };
      client.init(args);
      client.run();
      Assert.fail("Exception is expected");
    } catch (IllegalArgumentException e) {
      Assert.assertTrue("The throw exception is not expected",
          e.getMessage().contains("Invalid virtual cores specified"));
    }

    LOG.info("Initializing DS Client with --shell_command and --shell_script");
    try {
      String[] args = {
          "--jar",
          APPMASTER_JAR,
          "--num_containers",
          "2",
          "--shell_command",
          Shell.WINDOWS ? "dir" : "ls",
          "--master_memory",
          "512",
          "--master_vcores",
          "2",
          "--container_memory",
          "128",
          "--container_vcores",
          "1",
          "--shell_script",
          "test.sh"
      };
      client.init(args);
      Assert.fail("Exception is expected");
    } catch (IllegalArgumentException e) {
      Assert.assertTrue("The throw exception is not expected",
          e.getMessage().contains("Can not specify shell_command option " +
          "and shell_script option at the same time"));
    }

    LOG.info("Initializing DS Client without --shell_command and --shell_script");
    try {
      String[] args = {
          "--jar",
          APPMASTER_JAR,
          "--num_containers",
          "2",
          "--master_memory",
          "512",
          "--master_vcores",
          "2",
          "--container_memory",
          "128",
          "--container_vcores",
          "1"
      };
      client.init(args);
      Assert.fail("Exception is expected");
    } catch (IllegalArgumentException e) {
      Assert.assertTrue("The throw exception is not expected",
          e.getMessage().contains("No shell command or shell script specified " +
          "to be executed by application master"));
    }

    LOG.info("Initializing DS Client with invalid container_type argument");
    try {
      String[] args = {
          "--jar",
          APPMASTER_JAR,
          "--num_containers",
          "2",
          "--master_memory",
          "512",
          "--master_vcores",
          "2",
          "--container_memory",
          "128",
          "--container_vcores",
          "1",
          "--shell_command",
          "date",
          "--container_type",
          "UNSUPPORTED_TYPE"
      };
      client.init(args);
      Assert.fail("Exception is expected");
    } catch (IllegalArgumentException e) {
      Assert.assertTrue("The throw exception is not expected",
          e.getMessage().contains("Invalid container_type: UNSUPPORTED_TYPE"));
    }
  }

  @Test
  public void testDSTimelineClientWithConnectionRefuse() throws Exception {
    ApplicationMaster am = new ApplicationMaster();

    TimelineClientImpl client = new TimelineClientImpl() {
      @Override
      protected TimelineWriter createTimelineWriter(Configuration conf,
          UserGroupInformation authUgi, com.sun.jersey.api.client.Client client,
          URI resURI) throws IOException {
        TimelineWriter timelineWriter =
            new DirectTimelineWriter(authUgi, client, resURI);
        spyTimelineWriter = spy(timelineWriter);
        return spyTimelineWriter;
      }
    };
    client.init(conf);
    client.start();
    TestTimelineClient.mockEntityClientResponse(spyTimelineWriter, null,
        false, true);
    try {
      UserGroupInformation ugi = mock(UserGroupInformation.class);
      when(ugi.getShortUserName()).thenReturn("user1");
      // verify no ClientHandlerException get thrown out.
      am.publishContainerEndEvent(client, ContainerStatus.newInstance(
          BuilderUtils.newContainerId(1, 1, 1, 1), ContainerState.COMPLETE, "",
          1), "domainId", ugi);
    } finally {
      client.stop();
    }
  }

  protected void waitForNMsToRegister() throws Exception {
    int sec = 60;
    while (sec >= 0) {
      if (yarnCluster.getResourceManager().getRMContext().getRMNodes().size()
          >= NUM_NMS) {
        break;
      }
      Thread.sleep(1000);
      sec--;
    }
  }

  @Test
  public void testContainerLaunchFailureHandling() throws Exception {
    String[] args = {
      "--jar",
      APPMASTER_JAR,
      "--num_containers",
      "2",
      "--shell_command",
      Shell.WINDOWS ? "dir" : "ls",
      "--master_memory",
      "512",
      "--container_memory",
      "128"
    };

    LOG.info("Initializing DS Client");
    Client client = new Client(ContainerLaunchFailAppMaster.class.getName(),
      new Configuration(yarnCluster.getConfig()));
    boolean initSuccess = client.init(args);
    Assert.assertTrue(initSuccess);
    LOG.info("Running DS Client");
    boolean result = client.run();

    LOG.info("Client run completed. Result=" + result);
    Assert.assertFalse(result);

  }

  @Test
  public void testDebugFlag() throws Exception {
    String[] args = {
        "--jar",
        APPMASTER_JAR,
        "--num_containers",
        "2",
        "--shell_command",
        Shell.WINDOWS ? "dir" : "ls",
        "--master_memory",
        "512",
        "--master_vcores",
        "2",
        "--container_memory",
        "128",
        "--container_vcores",
        "1",
        "--debug"
    };

    LOG.info("Initializing DS Client");
    Client client = new Client(new Configuration(yarnCluster.getConfig()));
    Assert.assertTrue(client.init(args));
    LOG.info("Running DS Client");
    Assert.assertTrue(client.run());
  }

  private int verifyContainerLog(int containerNum,
      List<String> expectedContent, boolean count, String expectedWord) {
    File logFolder =
        new File(yarnCluster.getNodeManager(0).getConfig()
            .get(YarnConfiguration.NM_LOG_DIRS,
                YarnConfiguration.DEFAULT_NM_LOG_DIRS));

    File[] listOfFiles = logFolder.listFiles();
    int currentContainerLogFileIndex = -1;
    for (int i = listOfFiles.length - 1; i >= 0; i--) {
      if (listOfFiles[i].listFiles().length == containerNum + 1) {
        currentContainerLogFileIndex = i;
        break;
      }
    }
    Assert.assertTrue(currentContainerLogFileIndex != -1);
    File[] containerFiles =
        listOfFiles[currentContainerLogFileIndex].listFiles();

    int numOfWords = 0;
    for (int i = 0; i < containerFiles.length; i++) {
      for (File output : containerFiles[i].listFiles()) {
        if (output.getName().trim().contains("stdout")) {
          BufferedReader br = null;
          List<String> stdOutContent = new ArrayList<String>();
          try {

            String sCurrentLine;
            br = new BufferedReader(new FileReader(output));
            int numOfline = 0;
            while ((sCurrentLine = br.readLine()) != null) {
              if (count) {
                if (sCurrentLine.contains(expectedWord)) {
                  numOfWords++;
                }
              } else if (output.getName().trim().equals("stdout")){
                if (! Shell.WINDOWS) {
                  Assert.assertEquals("The current is" + sCurrentLine,
                      expectedContent.get(numOfline), sCurrentLine.trim());
                  numOfline++;
                } else {
                  stdOutContent.add(sCurrentLine.trim());
                }
              }
            }
            /* By executing bat script using cmd /c,
             * it will output all contents from bat script first
             * It is hard for us to do check line by line
             * Simply check whether output from bat file contains
             * all the expected messages
             */
            if (Shell.WINDOWS && !count
                && output.getName().trim().equals("stdout")) {
              Assert.assertTrue(stdOutContent.containsAll(expectedContent));
            }
          } catch (IOException e) {
            e.printStackTrace();
          } finally {
            try {
              if (br != null)
                br.close();
            } catch (IOException ex) {
              ex.printStackTrace();
            }
          }
        }
      }
    }
    return numOfWords;
  }

  @Test
  public void testDistributedShellResourceProfiles() throws Exception {
    String[][] args = {
        {"--jar", APPMASTER_JAR, "--num_containers", "1", "--shell_command",
            Shell.WINDOWS ? "dir" : "ls", "--container_resource_profile",
            "maximum" },
        {"--jar", APPMASTER_JAR, "--num_containers", "1", "--shell_command",
            Shell.WINDOWS ? "dir" : "ls", "--master_resource_profile",
            "default" },
        {"--jar", APPMASTER_JAR, "--num_containers", "1", "--shell_command",
            Shell.WINDOWS ? "dir" : "ls", "--master_resource_profile",
            "default", "--container_resource_profile", "maximum" }
        };

    for (int i = 0; i < args.length; ++i) {
      LOG.info("Initializing DS Client");
      Client client = new Client(new Configuration(yarnCluster.getConfig()));
      Assert.assertTrue(client.init(args[i]));
      LOG.info("Running DS Client");
      try {
        client.run();
        Assert.fail("Client run should throw error");
      } catch (Exception e) {
        continue;
      }
    }
  }

  @Test
  public void testDSShellWithOpportunisticContainers() throws Exception {
    Client client = new Client(new Configuration(yarnCluster.getConfig()));
    try {
      String[] args = {
          "--jar",
          APPMASTER_JAR,
          "--num_containers",
          "2",
          "--master_memory",
          "512",
          "--master_vcores",
          "2",
          "--container_memory",
          "128",
          "--container_vcores",
          "1",
          "--shell_command",
          "date",
          "--container_type",
          "OPPORTUNISTIC"
      };
      client.init(args);
      client.run();
    } catch (Exception e) {
      Assert.fail("Job execution with opportunistic containers failed.");
    }
  }

  @Test
  @TimelineVersion(2.0f)
  public void testDSShellWithEnforceExecutionType() throws Exception {
    Client client = new Client(new Configuration(yarnCluster.getConfig()));
    try {
      String[] args = {
          "--jar",
          APPMASTER_JAR,
          "--num_containers",
          "2",
          "--master_memory",
          "512",
          "--master_vcores",
          "2",
          "--container_memory",
          "128",
          "--container_vcores",
          "1",
          "--shell_command",
          "date",
          "--container_type",
          "OPPORTUNISTIC",
          "--enforce_execution_type"
      };
      client.init(args);
      final AtomicBoolean result = new AtomicBoolean(false);
      Thread t = new Thread() {
        public void run() {
          try {
            result.set(client.run());
          } catch (Exception e) {
            throw new RuntimeException(e);
          }
        }
      };
      t.start();

      YarnClient yarnClient = YarnClient.createYarnClient();
      yarnClient.init(new Configuration(yarnCluster.getConfig()));
      yarnClient.start();
      waitForContainersLaunch(yarnClient, 2);
      List<ApplicationReport> apps = yarnClient.getApplications();
      ApplicationReport appReport = apps.get(0);
      ApplicationId appId = appReport.getApplicationId();
      List<ApplicationAttemptReport> appAttempts =
          yarnClient.getApplicationAttempts(appId);
      ApplicationAttemptReport appAttemptReport = appAttempts.get(0);
      ApplicationAttemptId appAttemptId =
          appAttemptReport.getApplicationAttemptId();
      List<ContainerReport> containers =
          yarnClient.getContainers(appAttemptId);
      // we should get two containers.
      Assert.assertEquals(2, containers.size());
      ContainerId amContainerId = appAttemptReport.getAMContainerId();
      for (ContainerReport container : containers) {
        if (!container.getContainerId().equals(amContainerId)) {
          Assert.assertEquals(container.getExecutionType(),
              ExecutionType.OPPORTUNISTIC);
        }
      }
    } catch (Exception e) {
      Assert.fail("Job execution with enforce execution type failed.");
    }
  }

  private void waitForContainersLaunch(YarnClient client,
      int nContainers) throws Exception {
    GenericTestUtils.waitFor(new Supplier<Boolean>() {
      public Boolean get() {
        try {
          List<ApplicationReport> apps = client.getApplications();
          if (apps == null || apps.isEmpty()) {
            return false;
          }
          ApplicationId appId = apps.get(0).getApplicationId();
          List<ApplicationAttemptReport> appAttempts =
              client.getApplicationAttempts(appId);
          if (appAttempts == null || appAttempts.isEmpty()) {
            return false;
          }
          ApplicationAttemptId attemptId =
              appAttempts.get(0).getApplicationAttemptId();
          List<ContainerReport> containers = client.getContainers(attemptId);
          return (containers.size() == nContainers);
        } catch (Exception e) {
          return false;
        }
      }
    }, 10, 60000);
  }

  @Test
  @TimelineVersion(2.0f)
  public void testDistributedShellWithResources() throws Exception {
    doTestDistributedShellWithResources(false);
  }

  @Test
  @TimelineVersion(2.0f)
  public void testDistributedShellWithResourcesWithLargeContainers()
      throws Exception {
    doTestDistributedShellWithResources(true);
  }

  public void doTestDistributedShellWithResources(boolean largeContainers)
      throws Exception {
    Resource clusterResource = yarnCluster.getResourceManager()
        .getResourceScheduler().getClusterResource();
    String masterMemoryString = "1 Gi";
    String containerMemoryString = "512 Mi";
    long masterMemory = 1024;
    long containerMemory = 512;
    Assume.assumeTrue("The cluster doesn't have enough memory for this test",
        clusterResource.getMemorySize() >= masterMemory + containerMemory);
    Assume.assumeTrue("The cluster doesn't have enough cores for this test",
        clusterResource.getVirtualCores() >= 2);
    if (largeContainers) {
      masterMemory = clusterResource.getMemorySize() * 2 / 3;
      masterMemory = masterMemory - masterMemory % MIN_ALLOCATION_MB;
      masterMemoryString = masterMemory + "Mi";
      containerMemory = clusterResource.getMemorySize() / 3;
      containerMemory = containerMemory - containerMemory % MIN_ALLOCATION_MB;
      containerMemoryString = String.valueOf(containerMemory);
    }

    String[] args = {
        "--jar",
        APPMASTER_JAR,
        "--num_containers",
        "2",
        "--shell_command",
        Shell.WINDOWS ? "dir" : "ls",
        "--master_resources",
        "memory=" + masterMemoryString + ",vcores=1",
        "--container_resources",
        "memory=" + containerMemoryString + ",vcores=1",
    };

    LOG.info("Initializing DS Client");
    Client client = new Client(new Configuration(yarnCluster.getConfig()));
    Assert.assertTrue(client.init(args));
    LOG.info("Running DS Client");
    final AtomicBoolean result = new AtomicBoolean(false);
    Thread t = new Thread() {
      public void run() {
        try {
          result.set(client.run());
        } catch (Exception e) {
          throw new RuntimeException(e);
        }
      }
    };
    t.start();

    YarnClient yarnClient = YarnClient.createYarnClient();
    yarnClient.init(new Configuration(yarnCluster.getConfig()));
    yarnClient.start();

    while (true) {
      List<ApplicationReport> apps = yarnClient.getApplications();
      if (apps.isEmpty()) {
        Thread.sleep(10);
        continue;
      }
      ApplicationReport appReport = apps.get(0);
      ApplicationId appId = appReport.getApplicationId();
      List<ApplicationAttemptReport> appAttempts =
          yarnClient.getApplicationAttempts(appId);
      if (appAttempts.isEmpty()) {
        Thread.sleep(10);
        continue;
      }
      ApplicationAttemptReport appAttemptReport = appAttempts.get(0);
      ContainerId amContainerId = appAttemptReport.getAMContainerId();

      if (amContainerId == null) {
        Thread.sleep(10);
        continue;
      }
      ContainerReport report = yarnClient.getContainerReport(amContainerId);
      Resource masterResource = report.getAllocatedResource();
      Assert.assertEquals(masterMemory, masterResource.getMemorySize());
      Assert.assertEquals(1, masterResource.getVirtualCores());

      List<ContainerReport> containers =
          yarnClient.getContainers(appAttemptReport.getApplicationAttemptId());
      if (containers.size() < 2) {
        Thread.sleep(10);
        continue;
      }
      for (ContainerReport container : containers) {
        if (!container.getContainerId().equals(amContainerId)) {
          Resource containerResource = container.getAllocatedResource();
          Assert.assertEquals(containerMemory,
              containerResource.getMemorySize());
          Assert.assertEquals(1, containerResource.getVirtualCores());
        }
      }

      return;
    }
  }

  @Test(expected=IllegalArgumentException.class)
  public void testDistributedShellAMResourcesWithIllegalArguments()
      throws Exception {
    String[] args = {
        "--jar",
        APPMASTER_JAR,
        "--num_containers",
        "1",
        "--shell_command",
        Shell.WINDOWS ? "dir" : "ls",
        "--master_resources",
        "memory-mb=invalid"
    };
    Client client = new Client(new Configuration(yarnCluster.getConfig()));
    client.init(args);
  }

  @Test(expected=MissingArgumentException.class)
  public void testDistributedShellAMResourcesWithMissingArgumentValue()
      throws Exception {
    String[] args = {
        "--jar",
        APPMASTER_JAR,
        "--num_containers",
        "1",
        "--shell_command",
        Shell.WINDOWS ? "dir" : "ls",
        "--master_resources"
    };
    Client client = new Client(new Configuration(yarnCluster.getConfig()));
    client.init(args);
  }

  @Test(expected=ResourceNotFoundException.class)
  public void testDistributedShellAMResourcesWithUnknownResource()
      throws Exception {
    String[] args = {
        "--jar",
        APPMASTER_JAR,
        "--num_containers",
        "1",
        "--shell_command",
        Shell.WINDOWS ? "dir" : "ls",
        "--master_resources",
        "unknown-resource=5"
    };
    Client client = new Client(new Configuration(yarnCluster.getConfig()));
    client.init(args);
    client.run();
  }

  @Test(expected = IllegalArgumentException.class)
  public void testDistributedShellNonExistentQueue() throws Exception {
    String[] args =  {
        "--jar",
        APPMASTER_JAR,
        "--num_containers",
        "1",
        "--shell_command",
        Shell.WINDOWS ? "dir" : "ls",
        "--queue",
        "non-existent-queue" };
    Client client = new Client(new Configuration(yarnCluster.getConfig()));
    client.init(args);
    client.run();
  }
}<|MERGE_RESOLUTION|>--- conflicted
+++ resolved
@@ -782,11 +782,7 @@
 
   }
 
-<<<<<<< HEAD
-  private String getSleepCommand(int sec) {
-=======
   protected String getSleepCommand(int sec) {
->>>>>>> acaaea94
     // Windows doesn't have a sleep command, ping -n does the trick
     return Shell.WINDOWS ? "ping -n " + (sec + 1) + " 127.0.0.1 >nul"
         : "sleep " + sec;
