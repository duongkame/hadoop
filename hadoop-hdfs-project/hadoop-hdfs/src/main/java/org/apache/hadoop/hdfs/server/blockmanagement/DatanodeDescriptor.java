--- conflicted
+++ resolved
@@ -228,12 +228,7 @@
   private final BlockQueue<BlockECRecoveryInfo> erasurecodeBlocks =
       new BlockQueue<>();
   /** A queue of blocks to be recovered by this datanode */
-<<<<<<< HEAD
-  private final BlockQueue<BlockInfo> recoverBlocks =
-      new BlockQueue<>();
-=======
   private final BlockQueue<BlockInfo> recoverBlocks = new BlockQueue<>();
->>>>>>> cbb24953
   /** A set of blocks to be invalidated by this datanode */
   private final LightWeightHashSet<Block> invalidateBlocks =
       new LightWeightHashSet<>();
@@ -679,13 +674,10 @@
     return replicateBlocks.poll(maxTransfers);
   }
 
-<<<<<<< HEAD
   public List<BlockECRecoveryInfo> getErasureCodeCommand(int maxTransfers) {
     return erasurecodeBlocks.poll(maxTransfers);
   }
 
-=======
->>>>>>> cbb24953
   public BlockInfo[] getLeaseRecoveryCommand(int maxTransfers) {
     List<BlockInfo> blocks = recoverBlocks.poll(maxTransfers);
     if(blocks == null)
